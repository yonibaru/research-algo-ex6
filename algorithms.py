--- conflicted
+++ resolved
@@ -4,11 +4,8 @@
 from helper_functions import * 
 import itertools
 from collections import defaultdict, Counter
-<<<<<<< HEAD
+import cv2
 import random
-=======
-import cv2
->>>>>>> 8f3cd077
 
 """
 An implementation of the algorithms described in the paper:
